--- conflicted
+++ resolved
@@ -14,11 +14,8 @@
 
 from sw360 import SW360Error
 
-<<<<<<< HEAD
-=======
 import sw360
 
->>>>>>> a6e71385
 import capycli.common.script_base
 from capycli.common.json_support import load_json_file
 from capycli.common.print import print_red, print_text, print_yellow
